--- conflicted
+++ resolved
@@ -13,7 +13,7 @@
 
 
 class Visualizer():
-    def __init__(self, model, dataset, model_dir=None, save_images=True):
+    def __init__(self, model, dataset, model_dir=None, save_images=True, reorder_latent_dims=False):
         """
         Visualizer is used to generate images of samples, reconstructions,
         latent traversals and so on of the trained model.
@@ -27,6 +27,9 @@
 
         save_images : bool
             Whether to save images or return a tensor.
+
+        reorder_latent_dims : bool
+            Indicate if the latent traversals should be reordered into descending order of average KL 
 
         dataset : str
             Name of the dataset.
@@ -35,154 +38,16 @@
         self.device = next(self.model.parameters()).device
         self.latent_traverser = LatentTraverser(self.model.latent_dim)
         self.save_images = save_images
+        self.reorder_latent_dims = reorder_latent_dims
         self.model_dir = model_dir
         self.dataset = dataset
 
     def show_disentanglement_fig2(self, reconstruction_data, latent_sweep_data, heat_map_data, latent_order=None, heat_map_size=(32, 32), filename='imgs/show_disentanglement.png', size=8, sample_latent_space=None):
         """ Reproduce Figure 2 from Burgess https://arxiv.org/pdf/1804.03599.pdf
-            TODO: STILL TO BE IMPLEMENTED
-        """
-        # Plot reconstructions in test mode, i.e. without sampling from latent
-        self.model.eval()
-        # Pass data through VAE to obtain reconstruction
-        with torch.no_grad():
-            input_data = reconstruction_data.to(self.device)
-            sample_recon, _, _ = self.model(input_data)
-        self.model.train()
-
-        # Upper half of plot will contain data, bottom half will contain
-        # reconstructions of the original image
-        num_images = 9
-        originals = input_data.cpu()
-        reconstructions = sample_recon.view(-1, *self.model.img_size).cpu()
-        # Upper half of plot will contain data, bottom half will contain
-        # reconstructions of the original image
-        num_images = 9
-        originals = input_data.cpu()
-        reconstructions = sample_recon.view(-1, *self.model.img_size).cpu()
-        # If there are fewer num_exampleses given than spaces available in grid,
-        # augment with blank images
-        num_examples = originals.size()[0]
-        if num_images > num_examples:
-            blank_images = torch.zeros((num_images - num_examples,) + originals.size()[1:])
-            originals = torch.cat([originals, blank_images])
-            reconstructions = torch.cat([reconstructions, blank_images])
-        comparison = torch.cat([originals, reconstructions])
-
-        # Function: generateheatmap
-
-        # Plot reconstructions in test mode, i.e. without sampling from latent
-        self.model.eval()
-        # Pass data through VAE to obtain reconstruction
-        with torch.no_grad():
-            input_data = heat_map_data.to(self.device)
-            sample_heat_map = self.model.sample_latent(input_data)
-            # means = latent_dist[1]
-
-            heat_map_height = heat_map_size[0]
-            heat_map_width = heat_map_size[1]
-            num_latent_dims = sample_heat_map.shape[1]
-
-            heat_map = torch.zeros([num_latent_dims, 1, heat_map_height, heat_map_width])
-
-            for latent_dim in range(num_latent_dims):
-                for y_posn in range(heat_map_width):
-                    for x_posn in range(heat_map_height):
-                        heat_map[latent_dim, 0, x_posn, y_posn] = sample_heat_map[heat_map_width * y_posn + x_posn, latent_dim]
-
-            if latent_order is not None:
-                # Reorder latent samples by average KL
-                heat_map = [
-                    latent_sample for _, latent_sample in sorted(zip(latent_order, heat_map), reverse=True)
-                ]
-            heat_map_np = np.array(heat_map)
-            upsampled_heat_map = torch.tensor(upsample(input_data=heat_map_np, scale_factor=2))
-
-        # Function: all_latent_traversals
-        # Plot reconstructions in test mode, i.e. without sampling from latent
-        self.model.eval()
-        # Pass data through VAE to obtain reconstruction
-        with torch.no_grad():
-            input_data = latent_sweep_data.to(self.device)
-            sample = self.model.sample_latent(input_data)
-        # means = latent_dist[1]
-
-        avg_kl_list = read_avg_kl_from_file(os.path.join(self.model_dir, 'losses.log'), self.model.latent_dim)
-
-        # Perform line traversal of every latent
-        latent_samples = []
-        for idx in range(self.model.latent_dim):
-            latent_samples.append(self.latent_traverser.traverse_line(idx=idx,
-                                                                      size=size,
-                                                                      sample_latent_space=None))
-        latent_samples = [
-            latent_sample for _, latent_sample in sorted(zip(avg_kl_list, latent_samples), reverse=True)
-        ]
-
-        sorted_avg_kl_list = [
-            round(float(avg_kl_sample), 3) for avg_kl_sample, _ in sorted(zip(avg_kl_list, latent_samples), reverse=True)
-        ]
-
-        # Decode samples
-        generated = self._decode_latents(torch.cat(latent_samples, dim=0))
-
-        list_heat_map = []
-        for i in range(0, self.model.latent_dim):
-            list_heat_map.append(upsampled_heat_map[i, 0, :, :])
-<<<<<<< HEAD
-        
-        heat_map_sorted = [
-            list_heat_map for _, list_heat_map in sorted(zip(avg_kl_list, list_heat_map), reverse=True)
-        ]
-        
-        new_torch = torch.tensor(np.zeros((self.model.latent_dim, 1, 64, 64)))
-        for i in range(0, self.model.latent_dim):
-            new_torch[i,0,:,:] = heat_map_sorted[i]
-=======
-
-        heat_map_sorted = [
-            list_heat_map for _, list_heat_map in sorted(zip(avg_kl_list, list_heat_map), reverse=True)
-        ]
-
-        new_torch = torch.tensor(np.zeros((self.model.latent_dim, 1, 64, 64)))
-        for i in range(0, self.model.latent_dim):
-            new_torch[i, 0, :, :] = heat_map_sorted[i]
->>>>>>> d0b7ac5c
-        nr_imgs_per_latent = size
-
-        # combine all images in the right order
-        combined_torch = comparison
-<<<<<<< HEAD
-        for i in range(0,self.model.latent_dim):
-            combined_torch = torch.cat((combined_torch, generated[nr_imgs_per_latent*i:nr_imgs_per_latent*(i+1),:,:,:].float()))
-            combined_torch = torch.cat((combined_torch, new_torch[i:i+1,:,:,:].float()))
- 
-        # print('combined_torch.shape: ' + str(combined_torch.shape))
-
-        # # Select the top 7 rows (orig + recon + 5 latent dims)
-        # num_rows = 7
-        # combined_torch = combined_torch[:num_rows,:,:,:]
-        # sorted_avg_kl_list = sorted_avg_kl_list[:num_rows]
-
-        traversal_images_with_text = add_labels(
-            label_name='KL', 
-            tensor=combined_torch,
-            num_rows=size + 1,
-            sorted_list=sorted_avg_kl_list,
-            dataset=self.dataset)
-=======
-        for i in range(0, self.model.latent_dim):
-            combined_torch = torch.cat((combined_torch, generated[nr_imgs_per_latent * i:nr_imgs_per_latent * (i + 1), :, :, :].float()))
-            combined_torch = torch.cat((combined_torch, new_torch[i:i + 1, :, :, :].float()))
-
-        traversal_images_with_text = add_labels('KL', combined_torch, size + 1, sorted_avg_kl_list, self.dataset)
->>>>>>> d0b7ac5c
-
-        if self.save_images:
-            traversal_images_with_text.save(filename)
-            return avg_kl_list
-        else:
-            return make_grid(combined_torch.data, nrow=size, pad_value=(1 - get_background(self.dataset)))
+            TODO: @Bart still needs to clean this and make the heat maps colourised.
+                  This should call the functions generate_heat_maps, all_latent_traversals, and, reconstructions. Follow the DRY principle and keep it modular.
+        """
+        pass
 
     def generate_heat_maps(self, data, latent_order=None, heat_map_size=(32, 32), filename='imgs/heatmap.png'):
         """
@@ -401,7 +266,7 @@
         size : int
             Number of samples for each latent traversal.
         """
-        #TODO Need to sort the visualisation issue here, we no longer use KL divergence in the same way for all losses
+        # TODO Need to sort the visualisation issue here, we no longer use KL divergence in the same way for all losses
         # https://github.com/YannDubs/disentangling-vae/pull/25#issuecomment-473535863
         
         latent_samples = []
@@ -413,44 +278,34 @@
             latent_samples.append(self.latent_traverser.traverse_line(idx=idx,
                                                                       size=size,
                                                                       sample_latent_space=sample_latent_space))
-        latent_samples = [
-            latent_sample for _, latent_sample in sorted(zip(avg_kl_list, latent_samples), reverse=True)
-        ]
-        sorted_avg_kl_list = [
-            round(float(avg_kl_sample), 3) for avg_kl_sample, _ in sorted(zip(avg_kl_list, latent_samples), reverse=True)
-        ]
-
-        # Only keep the top 5 KL dimensions
-        latent_samples = latent_samples[:5]
-
-        # Decode samples
-        generated = self._decode_latents(torch.cat(latent_samples, dim=0))
-<<<<<<< HEAD
-        # traversal_images_with_text = add_labels(
-        #     label_name='KL',
-        #     tensor=generated,
-        #     num_rows=size,
-        #     sorted_list=sorted_avg_kl_list,
-        #     dataset=self.dataset)
-
-        if self.save_images:
-            # traversal_images_with_text.save(filename)
-            # return avg_kl_list
-            save_image(generated.data, filename, nrow=size, pad_value=(1 - get_background(self.dataset)))
-=======
-
-        if self.save_images:
-            traversal_images_with_text = add_labels(
-                label_name='KL',
-                tensor=generated,
-                num_rows=size,
-                sorted_list=sorted_avg_kl_list,
-                dataset=self.dataset)
-
-            traversal_images_with_text.save(filename)
-            return avg_kl_list
->>>>>>> d0b7ac5c
-        else:
+
+        if self.save_images:
+            if self.reorder_latent_dims:
+                latent_samples = [
+                    latent_sample for _, latent_sample in sorted(zip(avg_kl_list, latent_samples), reverse=True)
+                ]
+                sorted_avg_kl_list = [
+                    round(float(avg_kl_sample), 3) for avg_kl_sample, _ in sorted(zip(avg_kl_list, latent_samples), reverse=True)
+                ]
+
+                # Only decode the top 5 KL dimensions
+                generated = self._decode_latents(torch.cat(latent_samples[:5], dim=0))
+
+                traversal_images_with_text = add_labels(
+                    label_name='KL',
+                    tensor=generated,
+                    num_rows=size,
+                    sorted_list=sorted_avg_kl_list,
+                    dataset=self.dataset)
+
+                traversal_images_with_text.save(filename)
+                return avg_kl_list
+            else:
+                # Decode samples
+                generated = self._decode_latents(torch.cat(latent_samples, dim=0))
+                save_image(generated.data, filename, nrow=size, pad_value=(1 - get_background(self.dataset)))
+        else:
+            generated = self._decode_latents(torch.cat(latent_samples, dim=0))
             return make_grid_img(generated.data,
                                  nrow=size,
                                  pad_value=(1 - get_background(self.dataset)))
