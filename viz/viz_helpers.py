--- conflicted
+++ resolved
@@ -6,13 +6,8 @@
 from torchvision.utils import make_grid
 from torchvision import transforms
 from utils.datasets import get_background
-<<<<<<< HEAD
 from PIL import Image, ImageDraw, ImageFont
 import numpy as np
-=======
-from PIL import Image, ImageDraw
-
->>>>>>> d0b7ac5c
 
 def reorder_img(orig_img, reorder, by_row=True, img_size=(3, 32, 32), padding=2):
     """
@@ -52,7 +47,6 @@
 
 
 def read_avg_kl_from_file(log_file_path, nr_latent_variables):
-<<<<<<< HEAD
     """ Read the average KL per latent dimension at the final stage of training from the log file."""
     logs = pd.read_csv(log_file_path)
     df_last_epoch = logs[logs.loc[:,"Epoch"] == logs.loc[:,"Epoch"].max()]
@@ -60,17 +54,6 @@
     df_last_epoch.loc[:, "Loss"] = df_last_epoch.loc[:, "Loss"].str.replace("kl_loss_","").astype(int)
     df_last_epoch = df_last_epoch.sort_values("Loss").loc[:, "Value"]
     return list(df_last_epoch)
-=======
-    """ Read the average KL per latent dimension at the final stage of training from the log file.
-    """
-    with open(log_file_path, 'r') as f:
-        total_list = list(csv.reader(f))
-        avg_kl = [0] * nr_latent_variables
-        for i in range(1, nr_latent_variables + 1):
-            avg_kl[i - 1] = total_list[-(2 + nr_latent_variables) + i][2]
-
-    return avg_kl
->>>>>>> d0b7ac5c
 
 
 def add_labels(label_name, tensor, num_rows, sorted_list, dataset):
@@ -81,7 +64,6 @@
     tensor = make_grid(tensor.data, nrow=num_rows, pad_value=(1 - get_background(dataset)))
     all_traversal_im = transforms.ToPILImage()(tensor)
     # Resize image
-<<<<<<< HEAD
     if num_rows == 7:
         mult_x = 1.5
     elif num_rows == 8:
@@ -91,25 +73,16 @@
     # Resize image
     new_width = int(mult_x * all_traversal_im.width)
     new_size = (new_width, all_traversal_im.height)
-=======
-    new_width = int(1.3 * all_traversal_im.width)
-    new_size = (all_traversal_im.height, new_width)
->>>>>>> d0b7ac5c
     traversal_images_with_text = Image.new("RGB", new_size, color='white')
     traversal_images_with_text.paste(all_traversal_im, (0, 0))
 
     # Add KL text alongside each row
-<<<<<<< HEAD
-    fraction_x = 1/mult_x + 0.005
-=======
-    fraction_x = 1 / mult_x + 0.050
->>>>>>> d0b7ac5c
+    fraction_x = 1 / mult_x + 0.005
     text_list = ['orig', 'recon']
     fnt = ImageFont.truetype('Pillow/Tests/fonts/FreeMono.ttf', 20)
     draw = ImageDraw.Draw(traversal_images_with_text)
     for i in range(0, 2):
         draw.text(xy=(int(fraction_x * traversal_images_with_text.width),
-<<<<<<< HEAD
                         int((i / (len(sorted_list)+2) + \
                             1 / (2 * (len(sorted_list)+2))) * all_traversal_im.height)),
                     text=text_list[i],
@@ -125,24 +98,10 @@
                     font=fnt)
     return traversal_images_with_text   
    
-=======
-                      int((i / (len(sorted_list) + 2) +
-                           1 / (2 * (len(sorted_list) + 2))) * all_traversal_im.height)),
-                  text=text_list[i],
-                  fill=(0, 0, 0))
-
-    for latent_idx, latent_dim in enumerate(sorted_list):
-        draw.text(xy=(int(fraction_x * traversal_images_with_text.width),
-                      int(((latent_idx + 2) / (len(sorted_list) + 2) +
-                           1 / (2 * (len(sorted_list) + 2))) * all_traversal_im.height)),
-                  text="KL = {}".format(latent_dim),
-                  fill=(0, 0, 0))
-    return traversal_images_with_text
-
->>>>>>> d0b7ac5c
 
 def upsample(input_data, scale_factor):
-    # dubplicate
+    """
+    """
     new_array = np.zeros((input_data.shape[0], input_data.shape[1], input_data.shape[2] * scale_factor, input_data.shape[3] * scale_factor))
     for latent_dim in range(0, input_data.shape[0]):
         for x in range(0, input_data.shape[2]):
