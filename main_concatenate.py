import PIL
from PIL import Image
import os
from math import ceil, floor

IMGS_DIR = os.path.join('results', 'imgs_prior','Big_prior_traversals')


def concatenate_images(image_list, width, height, nr_columns = 1, percentage_space = 0.0):
    """ Concatenate the images in the image_list such that there are nr_columns amount of columns. The images can have different size. 
        The width and height indicate what space each sub-image gets. Normally, one neters the maximum height and width of any image.

        Parameters
        ----------
        image_list : list
            List of images

        width : int
            width (in pixels) of each subimage

        height : int
            height (in pixels) of each subimage

        nr_columns : int
            Number of columns

        percentage_space : float
            the percentage space between each subimage as a percentage of the width or height respectively
    """
    total_nr_images = len(image_list)  
    nr_rows = int(ceil(float(total_nr_images)/nr_columns))
    space = int(round(percentage_space*max(width, height)))
<<<<<<< HEAD
    new_image = PIL.Image.new("RGB", (round(width*nr_columns*(1+percentage_space)), round(height*nr_rows*(1+percentage_space))))

    # === create new image === # 
=======
    new_image = PIL.Image.new("RGB", (width*nr_columns, height*nr_rows))

>>>>>>> e58f6b00
    for id_image in range(len(image_list)):
        image = image_list[id_image]
        id_x = id_image%nr_columns
        id_y = floor(id_image/nr_columns)
        new_image.paste(image, ((width+space)*id_x, (height+space)*id_y))
    return new_image

def get_image_list(image_file_name_list):
    """ Given a list with file names, it outputs a list of images that are loaded.

        Parameters
        ----------
        image_file_name_list : list
    """
    image_list = []
    for file_name in image_file_name_list:
        image_list.append(Image.open(os.path.join(IMGS_DIR, file_name)))
    return image_list

def get_max_size(image_list):
    """ Calculate the maximum height and width of all images in image_list. 

        Parameters
        ----------
        image_list : list
            List of images
    """
    width_max = 0;
    height_max = 0;
    for image in image_list:
        image_size = image.size
        width_max = max(image_size[0],width_max)
        height_max = max(image_size[1],height_max)
    return width_max, height_max

def main():
    """Concatentate all images in the image_file_name_list and saave them.

    Parameters
    """
    data_list = ['dsprites','chairs','celeba','mnist']
    model_list = ['VAE','betaH','betaB','factor','batchTC']

    image_file_name_list=[]
    for model_name in model_list:
        for data_name in data_list:
            image_file_name_list.append(model_name + '_' + data_name + '-prior-traversal.png')

    output_file_name = 'combined_image'
    
    nr_columns = len(data_list)

    image_list = get_image_list(image_file_name_list)
    width_max, height_max = get_max_size(image_list)
    percentage_space  = 0.03
    new_image = concatenate_images(image_list, width_max, height_max, nr_columns, percentage_space)
    
    new_image.save(os.path.join(IMGS_DIR, output_file_name + '.png'))
    return True

if __name__ == '__main__':
    main()<|MERGE_RESOLUTION|>--- conflicted
+++ resolved
@@ -30,14 +30,8 @@
     total_nr_images = len(image_list)  
     nr_rows = int(ceil(float(total_nr_images)/nr_columns))
     space = int(round(percentage_space*max(width, height)))
-<<<<<<< HEAD
     new_image = PIL.Image.new("RGB", (round(width*nr_columns*(1+percentage_space)), round(height*nr_rows*(1+percentage_space))))
 
-    # === create new image === # 
-=======
-    new_image = PIL.Image.new("RGB", (width*nr_columns, height*nr_rows))
-
->>>>>>> e58f6b00
     for id_image in range(len(image_list)):
         image = image_list[id_image]
         id_x = id_image%nr_columns
