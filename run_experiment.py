--- conflicted
+++ resolved
@@ -1,11 +1,8 @@
 import argparse
 import json
 import torch
-<<<<<<< HEAD
 import matplotlib.pyplot as plt
 import numpy as np
-=======
->>>>>>> f7e668cf
 
 from disvae.vae import VAE
 from utils.dataloaders import get_dataloaders
@@ -59,15 +56,9 @@
                                default='random_samples', choices=visualisation_options,
                                help='Predefined visualisation options which can be performed.')
     visualisation.add_argument('-s', '--sweep_dim',
-<<<<<<< HEAD
                             default=0, help='The latent dimension to sweep (if applicable)')
     visualisation.add_argument('-n', '--num_samples', type=int,
                             default=1, help='The number of samples to visualise (if applicable).')
-=======
-                               default=0, help='The latent dimension to sweep (if applicable)')
-    visualisation.add_argument('-n', '--num_samples',
-                               default=1, help='The number of samples to visualise (if applicable).')
->>>>>>> f7e668cf
 
     args = parser.parse_args()
     return args
